--- conflicted
+++ resolved
@@ -1,65 +1,6 @@
-// Global error handlers for diagnostics
-process.on('uncaughtException', (err, origin) => {
-  console.error(`\n\nFATAL: Uncaught Exception\nERROR: ${err.stack || err}\nORIGIN: ${origin}\n`);
-  process.exit(1);
-});
-
-process.on('unhandledRejection', (reason, promise) => {
-  console.error(`\n\nFATAL: Unhandled Rejection\nPROMISE: ${promise}\nREASON: ${reason.stack || reason}\n`);
-  process.exit(1);
-});
-
 const express = require('express');
-<<<<<<< HEAD
-const cors = require('cors');
-const helmet = require('helmet');
-const path = require('path');
 const app = express();
 const PORT = 8080;
-
-// Basic security and middleware
-app.use(helmet({
-  contentSecurityPolicy: {
-    directives: {
-      defaultSrc: ["'self'"],
-      scriptSrc: ["'self'", "'unsafe-inline'", "'unsafe-eval'", "https://unpkg.com", "https://cdnjs.cloudflare.com"],
-      scriptSrcAttr: ["'unsafe-inline'"],
-      styleSrc: ["'self'", "'unsafe-inline'", "https://fonts.googleapis.com"],
-      fontSrc: ["'self'", "https://fonts.gstatic.com"],
-      imgSrc: ["'self'", "data:", "https:"],
-      connectSrc: ["'self'"]
-    }
-  }
-}));
-
-app.use(cors());
-app.use(express.json({ limit: '10mb' }));
-app.use(express.urlencoded({ extended: true }));
-
-// Serve static files
-app.use(express.static(path.join(__dirname, 'frontend'), {
-  maxAge: '1h',
-  etag: true,
-  lastModified: true
-}));
-
-// Health check endpoint
-app.get('/health', (req, res) => {
-  res.json({
-    status: 'OK',
-    service: 'AI-Trainer',
-    version: '1.2.0',
-    timestamp: new Date().toISOString(),
-    environment: process.env.NODE_ENV || 'development',
-    uptime: process.uptime(),
-    memory: process.memoryUsage(),
-    port: PORT
-  });
-});
-=======
-const app = express();
-const PORT = 8080;
->>>>>>> 99d347d3
 
 app.get('/', (req, res) => {
   res.send('Minimal test server is running!');
